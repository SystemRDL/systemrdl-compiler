import hashlib
from typing import Any, Optional, Union, List

from .. import rdltypes
from .. import node

class RefInParameterError(Exception):
    pass

def normalize(value: Any, owner_node: Optional[node.Node]=None) -> str:
    """
    Flatten an RDL value into a unique string that is used for type
    normalization.
    """
    # Determine what type is being flattened
    if isinstance(value, bool):
        return normalize_boolean(value)
    elif isinstance(value, int):
        return normalize_scalar(value)
    elif isinstance(value, str):
        return normalize_string(value)
    elif isinstance(value, list):
        return normalize_array(value, owner_node)
    elif isinstance(value, (rdltypes.BuiltinEnum, rdltypes.UserEnum)):
        return normalize_enum(value)
    elif isinstance(value, rdltypes.UserStruct):
        return normalize_struct(value, owner_node)
    elif isinstance(value, node.Node):
        return normalize_component_ref(value, owner_node)
    elif isinstance(value, rdltypes.PropertyReference):
        return normalize_property_ref(value, owner_node)
    elif rdltypes.is_user_enum(value):
        return normalize_user_enum_type(value)
    elif value is rdltypes.NoValue:
        # this only happens if a UDP is assigned with no value
        return "NaN"
    elif isinstance(value, rdltypes.references.ComponentRef) and owner_node is None:
        # This only happens if a parameter contains a struct that wraps a reference
        # datatype. # Since the parameter's value doesnt bother getting resolved,
        # It shows up as a ComponentRef object here.
        # SystemRDL spec does not allow references in parameters, so this ends up
        # being an odd, but convenient place to catch this.
        raise RefInParameterError
    else:
        # Should never get here
        raise RuntimeError(value, owner_node)


def normalize_scalar(value: int) -> str:
    """
    5.1.1.4 - c.1:
        Scalar values shall be rendered using their hexadecimal representation.
    """
    return f"{value:x}"


def normalize_boolean(value: bool) -> str:
    """
    5.1.1.4 - c.2:
        Boolean values shall be rendered using either t for true or f for false.
    """
    if value:
        return "t"
    else:
        return "f"


def normalize_string(value: str) -> str:
    """
    5.1.1.4 - c.3:
        String values shall be rendered using the first eight characters of
        their md5 (Message-Digest Algorithm) checksum.
    """
    md5 = hashlib.new('md5', value.encode('utf-8'), usedforsecurity=False).hexdigest()
    return md5[:8]


def normalize_enum(value: Union[rdltypes.BuiltinEnum, rdltypes.UserEnum]) -> str:
    """
    5.1.1.4 - c.4:
        Enum values shall be rendered using their enumerator literal.
    """
    return value.name


def normalize_array(value: List[Any], owner_node: Optional[node.Node]=None) -> str:
    """
    5.1.1.4 - c.5:
        Arrays shall be rendered by:
        1. generating the normalized values of its elements,
        2. joining these elements with single underscores (_) into a single
            character sequence, and
        3. using the first eight characters of the md5 checksum of this
            character sequence

        ... which can be semi-formalized as:
            subsequence( md5( join( normalized_values, '_' ), 0, 8 )
    """
    norm_elements = []
    for element in value:
        norm_elements.append(normalize(element, owner_node))

    norm_str = "_".join(norm_elements)
    md5 = hashlib.new('md5', norm_str.encode('utf-8'), usedforsecurity=False).hexdigest()
    return md5[:8]


def normalize_struct(value: rdltypes.UserStruct, owner_node: Optional[node.Node]=None) -> str:
    """
    5.1.1.4 - c.6:
        Structs shall be rendered by:
        1. generating the normalized value of each member,
        2. joining each member’s name with its normalized value, separated by
            a single underscore (_),
        3. joining the member character sequences with single underscores,
        4. using the first eight characters of the md5 checksum of this
            character sequence

        ... which can be semi-formalized as:
            member_normalization = concat( member_name, '_', normalized_member_value )
            subsequence( md5( join( apply( struct_members, member_normalization ) ), 0, 8)
    """
    norm_elements = []
    for member_name, member_value in value._values.items():
        norm_elements.append(f"{member_name}_{normalize(member_value, owner_node)}")

    norm_str = "_".join(norm_elements)
    md5 = hashlib.new('md5', norm_str.encode('utf-8'), usedforsecurity=False).hexdigest()
    return md5[:8]


def normalize_component_ref(value: node.Node, owner_node: node.Node) -> str:
    """
    Hash of relative path from owner of the property to the target component
    """
    path = value.get_rel_path(owner_node)
    md5 = hashlib.new('md5', path.encode('utf-8'), usedforsecurity=False).hexdigest()
    return md5[:8]


def normalize_property_ref(value: rdltypes.PropertyReference, owner_node: node.Node) -> str:
    """
    Hash of relative path from owner of the property to the target component's
    property
    """
<<<<<<< HEAD
    path = "%s->%s" % (value.node.get_rel_path(owner_node), value.name)
    md5 = hashlib.new('md5', path.encode('utf-8'), usedforsecurity=False).hexdigest()
=======
    path = f"{value.node.get_rel_path(owner_node)}->{value.name}"
    md5 = hashlib.md5(path.encode('utf-8')).hexdigest()
>>>>>>> ca6d1f94
    return md5[:8]


def normalize_user_enum_type(value: type) -> str:
    """
    Enum type references shall be rendered using their enumeration type name.
    """
    return value.__name__<|MERGE_RESOLUTION|>--- conflicted
+++ resolved
@@ -143,13 +143,8 @@
     Hash of relative path from owner of the property to the target component's
     property
     """
-<<<<<<< HEAD
-    path = "%s->%s" % (value.node.get_rel_path(owner_node), value.name)
+    path = f"{value.node.get_rel_path(owner_node)}->{value.name}"
     md5 = hashlib.new('md5', path.encode('utf-8'), usedforsecurity=False).hexdigest()
-=======
-    path = f"{value.node.get_rel_path(owner_node)}->{value.name}"
-    md5 = hashlib.md5(path.encode('utf-8')).hexdigest()
->>>>>>> ca6d1f94
     return md5[:8]
 
 
