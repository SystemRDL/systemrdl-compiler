--- conflicted
+++ resolved
@@ -1,1077 +1,585 @@
-<<<<<<< HEAD
-from typing import TYPE_CHECKING, List, Iterator
-from operator import mul
-from functools import reduce
-from itertools import product
-from dataclasses import dataclass
-
-from .helpers import is_pow2, roundup_pow2, roundup_to
-from .. import walker
-from .. import rdltypes
-from ..node import Node, AddressableNode, SignalNode
-from ..node import AddrmapNode, RegfileNode, MemNode, RegNode, FieldNode
-
-if TYPE_CHECKING:
-    from ..compiler import RDLEnvironment
-
-@dataclass
-class AddressRange:
-    lo: int
-    hi: int
-
-def _occupied_addresses(node: AddressableNode) -> Iterator[AddressRange]:
-    """
-    If a node is an array, it may not actually have components occupying every address in it's total range.
-    Other components can be placed in the "dead spaces" in the array. Whether or not the input node is
-    an array, get an iterator of the address ranges it occupies.
-
-    Parameters:
-    -----------
-    node: bool
-        The addressable node we want to find the addresses it occupies.
-        If the node is not an array, just return one range of the node's size
-        If the node is an array, return a generator with multiple ranges for
-            each individual component in the array
-    """
-    if node.is_array:
-        return (
-            AddressRange(
-                node.raw_address_offset + node.array_stride * idx,
-                node.raw_address_offset + node.array_stride * idx + node.size - 1,
-            )
-            for idx in range(reduce(mul, node.array_dimensions))
-        )  # generator comprehension
-
-    return iter(
-        [
-            AddressRange(
-                node.raw_address_offset, node.raw_address_offset + node.total_size - 1
-            )
-        ]
-    )
-
-
-# ===============================================================================
-# Validation Listeners
-# ===============================================================================
-class ValidateListener(walker.RDLListener):
-    def __init__(self, env: "RDLEnvironment"):
-        self.env = env
-        self.msg = env.msg
-
-        # Used in field overlap checks
-        # This is a rolling buffer of previous fields that still have a chance
-        # to possibly collide with a future field
-        self.field_check_buffer = []  # type: List[FieldNode]
-
-        # Used in addrmap, regfile, and reg overlap checks
-        # Same concept as the field check buffer, but is also a stack
-        self.addr_check_buffer_stack = [[]]  # type: List[List[AddressableNode]]
-
-        # Keep track of whether a given hierarchy has a reset signal.
-        # Signals can exist in Root, so pre-load with one stack entry
-        self.has_cpuif_reset_stack = [False]  # type: List[bool]
-        self.has_field_reset_stack = [False]  # type: List[bool]
-
-    def enter_Component(self, node: Node) -> None:
-        # Validate all properties that were applied to the component
-        for prop_name in node.inst.properties.keys():
-            prop_value = node.get_property(prop_name)
-
-            if isinstance(prop_value, rdltypes.PropertyReference):
-                prop_value._validate()
-
-            prop_rule = self.env.property_rules.lookup_property(prop_name)
-            prop_rule.validate(node, prop_value)
-
-        if not isinstance(node, SignalNode):
-            self.has_cpuif_reset_stack.append(False)
-            self.has_field_reset_stack.append(False)
-
-    def enter_Signal(self, node: SignalNode) -> None:
-        if node.get_property("cpuif_reset"):
-            # 8.2.1-f: cpuif_reset property can only be set true for one
-            # instantiated signal within a lexical scope.
-            # (spec authors repeately misuse the word 'lexical', they mean hierarchical)
-            if self.has_cpuif_reset_stack[-1]:
-                self.msg.error(
-                    "Only one 'cpuif_reset' signal is allowed per hierarchy. Signal '%s' is redundant."
-                    % (node.inst_name),
-                    node.inst.inst_src_ref,
-                )
-            self.has_cpuif_reset_stack[-1] = True
-
-        if node.get_property("field_reset"):
-            # 8.2.1-g: field_reset property can only be set true for one
-            # instantiated signal within a lexical scope.
-            # (spec authors repeately misuse the word 'lexical', they mean hierarchical)
-            if self.has_field_reset_stack[-1]:
-                self.msg.error(
-                    "Only one 'field_reset' signal is allowed per hierarchy. Signal '%s' is redundant."
-                    % (node.inst_name),
-                    node.inst.inst_src_ref,
-                )
-            self.has_field_reset_stack[-1] = True
-
-    def enter_AddressableComponent(self, node: AddressableNode) -> None:
-        addr_check_buffer = self.addr_check_buffer_stack[-1]
-        self.addr_check_buffer_stack.append([])
-
-        # Check for collision with previous addressable sibling
-        new_addr_check_buffer = []
-
-        for prev_addressable in addr_check_buffer:
-            # get effective ranges of the components
-            prev_ranges = _occupied_addresses(prev_addressable)
-            node_ranges = _occupied_addresses(node)
-
-            # for all possible combinations of ranges, check overlap
-            for prev_range, node_range in product(prev_ranges, node_ranges):
-                if prev_range.hi >= node_range.lo and prev_range.lo <= node_range.hi:
-                    # Overlaps!
-
-                    # Only allowable overlaps are as follows:
-                    #   10.1-h: Registers shall not overlap, unless one contains only
-                    #   read-only fields and the other contains only write-only or
-                    #   write-once-only fields.
-                    overlap_allowed = False
-                    if isinstance(prev_addressable, RegNode) and isinstance(
-                        node, RegNode
-                    ):
-                        if (
-                            (not prev_addressable.has_sw_writable)
-                            and (not node.has_sw_readable)
-                        ) or (
-                            (not prev_addressable.has_sw_readable)
-                            and (not node.has_sw_writable)
-                        ):
-                            overlap_allowed = True
-
-                    # Bridge addrmaps allow overlapping children
-                    if isinstance(
-                        node.parent, AddrmapNode
-                    ) and node.parent.get_property("bridge"):
-                        overlap_allowed = True
-
-                    if not overlap_allowed:
-                        self.msg.error(
-                            "%s '%s' at offset +0x%X:0x%X overlaps with%s '%s' at offset +0x%X:0x%X"
-                            % (
-                                "A member component in array instance"
-                                if node.is_array
-                                else "Instance",
-                                node.inst_name,
-                                node.raw_address_offset,
-                                node.raw_address_offset + node.total_size - 1,
-                                " a member component in array"
-                                if prev_addressable.is_array
-                                else "",
-                                prev_addressable.inst_name,
-                                prev_addressable.raw_address_offset,
-                                prev_addressable.raw_address_offset
-                                + prev_addressable.total_size
-                                - 1,
-                            ),
-                            node.inst.inst_src_ref,
-                        )
-
-                    # If it overlapped, keep it in the list since it could collide again
-                    new_addr_check_buffer.append(prev_addressable)
-                    # don't need to check any more ranges if the components overlap at least one time
-                    break 
-
-        self.addr_check_buffer_stack[-2] = new_addr_check_buffer
-
-        if node.is_array:
-            assert node.array_stride is not None
-            # Check if array interferes with itself
-            if node.array_stride < node.size:
-                self.msg.error(
-                    "Instance array '%s' has address stride 0x%X, but the element size is 0x%X"
-                    % (node.inst_name, node.array_stride, node.size),
-                    node.inst.inst_src_ref,
-                )
-
-            if self.env.chk_stride_not_pow2:
-                if not is_pow2(node.array_stride):
-                    self.msg.message(
-                        self.env.chk_stride_not_pow2,
-                        "Address stride of instance array '%s' is not a power of 2"
-                        % node.inst_name,
-                        node.inst.inst_src_ref,
-                    )
-
-        if self.env.chk_strict_self_align:
-            req_align = roundup_pow2(node.size)
-            if (node.raw_address_offset % req_align) != 0:
-                self.msg.message(
-                    self.env.chk_strict_self_align,
-                    "Address offset +0x%x of instance '%s' is not a power of 2 multiple of its size 0x%x"
-                    % (node.raw_address_offset, node.inst_name, node.size),
-                    node.inst.inst_src_ref,
-                )
-
-    def enter_Addrmap(self, node: AddrmapNode) -> None:
-        if node.get_property("bridge"):
-            # This is a 'bridge addrmap'
-            # Verify that:
-            #  - Child components are only other addrmaps (signals are ok too)
-            #  - has at least 2 child addrmaps
-            n_child_addrmaps = 0
-            for child in node.children():
-                if isinstance(child, AddrmapNode):
-                    n_child_addrmaps += 1
-                elif isinstance(child, SignalNode):
-                    pass
-                else:
-                    self.msg.error(
-                        "Addrmap '%s' is a bridge which can only contain other addrmaps. Contains a child instance '%s' which is a %s"
-                        % (
-                            node.inst_name,
-                            child.inst_name,
-                            type(child.inst).__name__.lower(),
-                        ),
-                        child.inst.inst_src_ref,
-                    )
-
-            if n_child_addrmaps < 2:
-                self.msg.error(
-                    "Addrmap '%s' is a bridge and shall contain 2 or more sub-addrmaps"
-                    % node.inst_name,
-                    node.inst.inst_src_ref,
-                )
-
-    def enter_Reg(self, node: RegNode) -> None:
-        self.field_check_buffer = []
-
-        if node.is_array and self.env.chk_sparse_reg_stride:
-            assert node.array_stride is not None
-            if node.array_stride > (node.get_property("regwidth") // 8):
-                self.msg.message(
-                    self.env.chk_sparse_reg_stride,
-                    "Address stride (+= %d) of register array '%s' is not equal to its width (regwidth/8 = %d)"
-                    % (
-                        node.array_stride,
-                        node.inst_name,
-                        (node.get_property("regwidth") // 8),
-                    ),
-                    node.inst.inst_src_ref,
-                )
-
-        # 11.2-e: Virtual register width is limited to the minimum power of two
-        # bytes, which can contain the memory width ...
-        if node.is_virtual:
-            assert node.parent is not None  # Reg always has a parent
-            memwidth = node.parent.get_property("memwidth")
-            memwidth_bytes = roundup_to(memwidth, 8) // 8
-            max_regwidth = roundup_pow2(memwidth_bytes) * 8
-            if node.get_property("regwidth") > max_regwidth:
-                self.msg.error(
-                    "regwidth (%d) of virtual register '%s' is too wide for this memory."
-                    % (node.get_property("regwidth"), node.inst_name)
-                    + " Virtual register width is limited to the minimum power of two bytes which can contain the memory width.",
-                    node.inst.inst_src_ref,
-                )
-
-        # Validate alias register
-        if node.is_alias:
-            primary_reg = node.alias_primary
-
-            # 5.3.1-j: If an alias is present, then the primary must also be present
-            if node.get_property("ispresent") and not primary_reg.get_property(
-                "ispresent"
-            ):
-                self.msg.error(
-                    "Register '%s' is an alias of register '%s' which is not present (ispresent=false)"
-                    % (node.inst_name, primary_reg.inst_name),
-                    node.inst.inst_src_ref,
-                )
-
-            # 10.5.1-f: The alias register shall have the same width as the primary register.
-            if node.get_property("regwidth") != primary_reg.get_property("regwidth"):
-                self.msg.error(
-                    "Primary register shall have the same regwidth as the alias register.",
-                    node.inst.inst_src_ref,
-                )
-
-            if primary_reg.is_alias:
-                self.msg.error(
-                    "Primary register of an alias cannot also be an alias",
-                    node.inst.inst_src_ref,
-                )
-
-            # 10.5.1-f: Instance type shall be the same (internal/external)
-            if primary_reg.external != node.external:
-                self.msg.error(
-                    "Instance types of alias register and its primary mismatch. "
-                    "Both shall be either internal or external.",
-                    node.inst.inst_src_ref,
-                )
-
-            if primary_reg.is_array and not node.is_array:
-                self.msg.error(
-                    "Single alias register references a primary register array. "
-                    "It is ambiguous which array element is actually the primary register.",
-                    node.inst.inst_src_ref,
-                )
-
-            if primary_reg.is_array and node.is_array:
-                if primary_reg.array_dimensions != node.array_dimensions:
-                    self.msg.error(
-                        "Array of alias registers references an array of registers as its primary, "
-                        "but the array dimensions do not match.",
-                        node.inst.inst_src_ref,
-                    )
-
-            for field in node.fields():
-                # 10.5.1-b: Make sure the primary also has this field
-                primary_field = primary_reg.get_child_by_name(field.inst_name)
-                if not isinstance(primary_field, FieldNode):
-                    self.msg.error(
-                        "Alias register '%s' contains field '%s' that does not exist in the primary register."
-                        % (node.inst_name, field.inst_name),
-                        field.inst.inst_src_ref,
-                    )
-
-                    # Cannot validate this field any further
-                    continue
-
-                # 5.3.1-j: If an alias is present, then the primary must also be present
-                if field.get_property("ispresent") and not primary_field.get_property(
-                    "ispresent"
-                ):
-                    self.msg.error(
-                        "Field '%s' is an alias of register '%s' which is not present (ispresent=false)"
-                        % (field.inst_name, primary_field.inst_name),
-                        field.inst.inst_src_ref,
-                    )
-
-                # 10.5.1-b: Validate field is the same width and bit position
-                if (primary_field.lsb != field.lsb) or (
-                    primary_field.width != field.width
-                ):
-                    self.msg.error(
-                        "Alias field and its primary shall have the same position and size",
-                        field.inst.inst_src_ref,
-                    )
-
-                # 10.5.1-e: Only the following SystemRDL properties may be
-                # different in an alias: desc, name, onread, onwrite, rclr, rset,
-                # sw, woclr, woset, and any user-defined properties.
-
-                ignore_props = {
-                    "desc",
-                    "name",
-                    "onread",
-                    "onwrite",
-                    "rclr",
-                    "rset",
-                    "sw",
-                    "woclr",
-                    "woset",
-                }
-                primary_props = (
-                    set(primary_field.list_properties(include_udp=False)) - ignore_props
-                )
-                alias_props = (
-                    set(field.list_properties(include_udp=False)) - ignore_props
-                )
-
-                xor_props = primary_props ^ alias_props
-                if xor_props:
-                    # differing set of props were assigned!
-                    self.msg.error(
-                        "Alias field '%s' is incompatible with its primary '%s'. The following properties differ: %s"
-                        % (
-                            field.inst_name,
-                            primary_field.inst_name,
-                            ", ".join(xor_props),
-                        ),
-                        field.inst.inst_src_ref,
-                    )
-                    continue
-
-                # same set of properties assigned. Now compare their values
-                for prop_name in alias_props:
-                    if field.get_property(prop_name) != primary_field.get_property(
-                        prop_name
-                    ):
-                        self.msg.error(
-                            "Alias field '%s' is incompatible with its primary '%s'. Values of property '%s' differ"
-                            % (field.inst_name, primary_field.inst_name, prop_name),
-                            field.inst.inst_src_ref,
-                        )
-                        # no sense in going further
-                        break
-
-    def exit_Reg(self, node: RegNode) -> None:
-        # 10.1-c: At least one field shall be instantiated within a register
-        #
-        # At the end of field overlap checking, at least one entry is guaranteed to
-        # be left over in the field_check_buffer
-        if not self.field_check_buffer:
-            self.msg.error(
-                "Register '%s' does not contain any fields" % node.inst_name,
-                node.inst.inst_src_ref,
-            )
-
-    def enter_Field(self, node: FieldNode) -> None:
-        assert node.parent is not None  # fields are always enclosed by a reg
-
-        this_f_hw = node.get_property("hw")
-        this_f_sw = node.get_property("sw")
-        parent_regwidth = node.parent.get_property("regwidth")
-
-        # hw property values of w1 or rw1 don't make sense
-        if this_f_hw in (rdltypes.AccessType.w1, rdltypes.AccessType.rw1):
-            self.msg.error(
-                "Field '%s' hw access property value of %s is meaningless"
-                % (node.inst_name, this_f_hw.name),
-                node.inst.property_src_ref.get("hw", node.inst.inst_src_ref),
-            )
-
-        # 9.4.1-Table 12: Check for bad sw/hw combinations
-        if (this_f_sw == rdltypes.AccessType.w) and (
-            this_f_hw == rdltypes.AccessType.w
-        ):
-            self.msg.error(
-                "Field '%s' access property combination is meaningless: sw=w; hw=w;"
-                % (node.inst_name),
-                node.inst.inst_src_ref,
-            )
-        elif this_f_sw == rdltypes.AccessType.na:
-            self.msg.error(
-                "Field '%s' sw access property is 'na' ... a field defined in a SOFTWARE "
-                "register map ... is not accessable by software ... whats the point? "
-                "What does it mean? What does anything mean? Am I just a machine "
-                "in a Python interpreter? Or can I dream dreams? So many questions..."
-                % (node.inst_name),
-                node.inst.property_src_ref.get("sw", node.inst.inst_src_ref),
-            )
-
-        # 10.1-d: Two field instances shall not occupy overlapping bit positions
-        # within a register unless one field is read-only and the other field
-        # is write-only.
-        #
-        # Scan through a copied list of the field_check_buffer for collisions
-        # If an entry no longer collides with the current node, it can be removed
-        # from the list since fields are sorted.
-        new_field_check_buffer = []
-        for prev_field in self.field_check_buffer:
-            if prev_field.high >= node.low:
-                # Found overlap!
-                # Check if the overlap is allowed
-                prev_f_sw = prev_field.get_property("sw")
-
-                if (prev_f_sw == rdltypes.AccessType.r) and (
-                    this_f_sw in (rdltypes.AccessType.w, rdltypes.AccessType.w1)
-                ):
-                    pass
-                elif (this_f_sw == rdltypes.AccessType.r) and (
-                    prev_f_sw in (rdltypes.AccessType.w, rdltypes.AccessType.w1)
-                ):
-                    pass
-                else:
-                    self.msg.error(
-                        "Field '%s[%d:%d]' overlaps with field '%s[%d:%d]'"
-                        % (
-                            node.inst_name,
-                            node.msb,
-                            node.lsb,
-                            prev_field.inst_name,
-                            prev_field.msb,
-                            prev_field.lsb,
-                        ),
-                        node.inst.inst_src_ref,
-                    )
-                # Keep it in the list since it could collide again
-                new_field_check_buffer.append(prev_field)
-        self.field_check_buffer = new_field_check_buffer
-
-        # 10.1-e: Field instances shall not occupy a bit position exceeding the
-        # MSB of the register
-        if node.high >= parent_regwidth:
-            self.msg.error(
-                "High bit (%d) of field '%s' exceeds MSb of parent register"
-                % (node.high, node.inst_name),
-                node.inst.inst_src_ref,
-            )
-
-        # Optional warning if a field is missing a reset assignment
-        if node.env.chk_missing_reset:
-            # Implements storage but was never assigned a reset
-            if (
-                (not node.is_virtual)
-                and node.implements_storage
-                and (node.get_property("reset") is None)
-            ):
-                node.env.msg.message(
-                    node.env.chk_missing_reset,
-                    "Field '%s' implements storage but is missing a reset value. Initial state is undefined"
-                    % node.inst_name,
-                    node.inst.inst_src_ref,
-                )
-
-            # Field is a static tie-off (no storage element, no hardware update path),
-            # but the user never specified its value, so its readback value is
-            # ambiguous.
-            if (
-                not node.implements_storage
-                and node.is_sw_readable
-                and (node.get_property("reset") is None)
-                and (
-                    node.get_property("hw")
-                    in {rdltypes.AccessType.na, rdltypes.AccessType.r}
-                )
-            ):
-                node.env.msg.message(
-                    node.env.chk_missing_reset,
-                    "Field '%s' is a constant at runtime but does not have a known value. Recommend assigning it a reset value."
-                    % node.inst_name,
-                    node.inst.inst_src_ref,
-                )
-
-        # 11.2-e: ... and all the virtual fields shall fit within the memory width.
-        if node.is_virtual:
-            assert (
-                node.parent.parent is not None
-            )  # fields are always enclosed by something.reg
-            memwidth = node.parent.parent.get_property("memwidth")
-            if node.high >= memwidth:
-                self.msg.error(
-                    "Virtual field '%s' does not fit within the parent memory's width"
-                    % node.inst_name,
-                    node.inst.inst_src_ref,
-                )
-
-    def exit_Field(self, node: FieldNode) -> None:
-        self.field_check_buffer.append(node)
-
-    def exit_Regfile(self, node: RegfileNode) -> None:
-        # 12.2-c: At least one reg or regfile shall be instantiated within a regfile.
-        if not self.addr_check_buffer_stack[-1]:
-            self.msg.error(
-                "Register file '%s' must contain at least one reg or regfile."
-                % node.inst_name,
-                node.inst.inst_src_ref,
-            )
-
-    def exit_Addrmap(self, node: AddrmapNode) -> None:
-        # 13.3-b: At least one register, register file, memory, or address map
-        # shall be instantiated within an address map
-        if not self.addr_check_buffer_stack[-1]:
-            self.msg.error(
-                "Address map '%s' must contain at least one reg, regfile, mem, or addrmap."
-                % node.inst_name,
-                node.inst.inst_src_ref,
-            )
-
-    def exit_Mem(self, node: MemNode) -> None:
-        # 11.2-i: The address space occupied by virtual registers shall be less
-        # than or equal to the address space provided by the memory.
-        if node.inst.children:
-            last_child = Node._factory(node.inst.children[-1], node.env, node)
-            if isinstance(last_child, RegNode):
-                end_addr = last_child.raw_address_offset + last_child.total_size
-                if end_addr > node.size:
-                    self.msg.error(
-                        "Address space occupied by registers (0x%X) exceeds size of mem '%s' (0x%X)"
-                        % (end_addr, node.inst_name, node.size),
-                        node.inst.inst_src_ref,
-                    )
-
-    def exit_AddressableComponent(self, node: AddressableNode) -> None:
-        self.addr_check_buffer_stack.pop()
-        self.addr_check_buffer_stack[-1].append(node)
-
-    def exit_Component(self, node: Node) -> None:
-        if not isinstance(node, SignalNode):
-            self.has_cpuif_reset_stack.pop()
-            self.has_field_reset_stack.pop()
-=======
-from typing import TYPE_CHECKING, List
-
-from .helpers import is_pow2, roundup_pow2, roundup_to
-from .. import walker
-from .. import rdltypes
-from ..node import Node, AddressableNode, SignalNode
-from ..node import AddrmapNode, RegfileNode, MemNode, RegNode, FieldNode
-
-if TYPE_CHECKING:
-    from ..compiler import RDLEnvironment
-
-#===============================================================================
-# Validation Listeners
-#===============================================================================
-class ValidateListener(walker.RDLListener):
-    def __init__(self, env: 'RDLEnvironment'):
-        self.env = env
-        self.msg = env.msg
-
-        # Used in field overlap checks
-        # This is a rolling buffer of previous fields that still have a chance
-        # to possibly collide with a future field
-        self.field_check_buffer = [] # type: List[FieldNode]
-
-        # Used in addrmap, regfile, and reg overlap checks
-        # Same concept as the field check buffer, but is also a stack
-        self.addr_check_buffer_stack = [[]] # type: List[List[AddressableNode]]
-
-        # Keep track of whether a given hierarchy has a reset signal.
-        # Signals can exist in Root, so pre-load with one stack entry
-        self.has_cpuif_reset_stack = [False] # type: List[bool]
-        self.has_field_reset_stack = [False] # type: List[bool]
-
-
-    def enter_Component(self, node: Node) -> None:
-        # Validate all properties that were applied to the component
-        for prop_name in node.inst.properties.keys():
-            prop_value = node.get_property(prop_name)
-
-            if isinstance(prop_value, rdltypes.PropertyReference):
-                prop_value._validate()
-
-            prop_rule = self.env.property_rules.lookup_property(prop_name)
-            prop_rule.validate(node, prop_value)
-
-        if not isinstance(node, SignalNode):
-            self.has_cpuif_reset_stack.append(False)
-            self.has_field_reset_stack.append(False)
-
-
-    def enter_Signal(self, node: SignalNode) -> None:
-        if node.get_property('cpuif_reset'):
-            # 8.2.1-f: cpuif_reset property can only be set true for one
-            # instantiated signal within a lexical scope.
-            # (spec authors repeately misuse the word 'lexical', they mean hierarchical)
-            if self.has_cpuif_reset_stack[-1]:
-                self.msg.error(
-                    "Only one 'cpuif_reset' signal is allowed per hierarchy. Signal '%s' is redundant."
-                    % (node.inst_name),
-                    node.inst.inst_src_ref
-                )
-            self.has_cpuif_reset_stack[-1] = True
-
-        if node.get_property('field_reset'):
-            # 8.2.1-g: field_reset property can only be set true for one
-            # instantiated signal within a lexical scope.
-            # (spec authors repeately misuse the word 'lexical', they mean hierarchical)
-            if self.has_field_reset_stack[-1]:
-                self.msg.error(
-                    "Only one 'field_reset' signal is allowed per hierarchy. Signal '%s' is redundant."
-                    % (node.inst_name),
-                    node.inst.inst_src_ref
-                )
-            self.has_field_reset_stack[-1] = True
-
-
-    def enter_AddressableComponent(self, node: AddressableNode) -> None:
-        addr_check_buffer = self.addr_check_buffer_stack[-1]
-        self.addr_check_buffer_stack.append([])
-
-        # Check for collision with previous addressable sibling
-        new_addr_check_buffer = []
-        for prev_addressable in addr_check_buffer:
-            if (prev_addressable.raw_address_offset + prev_addressable.total_size) > node.raw_address_offset:
-                # Overlaps!
-
-                # Only allowable overlaps are as follows:
-                #   10.1-h: Registers shall not overlap, unless one contains only
-                #   read-only fields and the other contains only write-only or
-                #   write-once-only fields.
-                overlap_allowed = False
-                if isinstance(prev_addressable, RegNode) and isinstance(node, RegNode):
-                    if (((not prev_addressable.has_sw_writable) and (not node.has_sw_readable))
-                        or ((not prev_addressable.has_sw_readable) and (not node.has_sw_writable))
-                    ):
-                        overlap_allowed = True
-
-                # Bridge addrmaps allow overlapping children
-                if isinstance(node.parent, AddrmapNode) and node.parent.get_property('bridge'):
-                    overlap_allowed = True
-
-                if not overlap_allowed:
-                    self.msg.error(
-                        "Instance '%s' at offset +0x%X:0x%X overlaps with '%s' at offset +0x%X:0x%X"
-                        % (
-                            node.inst_name, node.raw_address_offset, node.raw_address_offset + node.total_size - 1,
-                            prev_addressable.inst_name, prev_addressable.raw_address_offset, prev_addressable.raw_address_offset + prev_addressable.total_size - 1,
-                        ),
-                        node.inst.inst_src_ref
-                    )
-
-                # Keep it in the list since it could collide again
-                new_addr_check_buffer.append(prev_addressable)
-        self.addr_check_buffer_stack[-2] = new_addr_check_buffer
-
-        if node.is_array:
-            assert node.array_stride is not None
-            # Check if array interferes with itself
-            if node.array_stride < node.size:
-                self.msg.error(
-                    "Instance array '%s' has address stride 0x%X, but the element size is 0x%X"
-                    % (
-                        node.inst_name, node.array_stride, node.size
-                    ),
-                    node.inst.inst_src_ref
-                )
-
-            if self.env.chk_stride_not_pow2:
-                if not is_pow2(node.array_stride):
-                    self.msg.message(
-                        self.env.chk_stride_not_pow2,
-                        "Address stride of instance array '%s' is not a power of 2"
-                        % node.inst_name,
-                        node.inst.inst_src_ref
-                    )
-
-        if self.env.chk_strict_self_align:
-            req_align = roundup_pow2(node.size)
-            if (node.raw_address_offset % req_align) != 0:
-                self.msg.message(
-                    self.env.chk_strict_self_align,
-                    "Address offset +0x%x of instance '%s' is not a power of 2 multiple of its size 0x%x"
-                    % (node.raw_address_offset, node.inst_name, node.size),
-                    node.inst.inst_src_ref
-                )
-
-
-    def enter_Addrmap(self, node: AddrmapNode) -> None:
-        if node.get_property('bridge'):
-            # This is a 'bridge addrmap'
-            # Verify that:
-            #  - Child components are only other addrmaps (signals are ok too)
-            #  - has at least 2 child addrmaps
-            n_child_addrmaps = 0
-            for child in node.children():
-                if isinstance(child, AddrmapNode):
-                    n_child_addrmaps += 1
-                elif isinstance(child, SignalNode):
-                    pass
-                else:
-                    self.msg.error(
-                        "Addrmap '%s' is a bridge which can only contain other addrmaps. Contains a child instance '%s' which is a %s"
-                        % (node.inst_name, child.inst_name, type(child.inst).__name__.lower()),
-                        child.inst.inst_src_ref
-                    )
-
-            if n_child_addrmaps < 2:
-                self.msg.error(
-                    "Addrmap '%s' is a bridge and shall contain 2 or more sub-addrmaps"
-                    % node.inst_name,
-                    node.inst.inst_src_ref
-                )
-
-
-    def enter_Reg(self, node: RegNode) -> None:
-        self.field_check_buffer = []
-
-        if node.is_array and self.env.chk_sparse_reg_stride:
-            assert node.array_stride is not None
-            if node.array_stride > (node.get_property('regwidth') // 8):
-                self.msg.message(
-                    self.env.chk_sparse_reg_stride,
-                    "Address stride (+= %d) of register array '%s' is not equal to its width (regwidth/8 = %d)"
-                    % (node.array_stride, node.inst_name, (node.get_property('regwidth') // 8)),
-                    node.inst.inst_src_ref
-                )
-
-        # 11.2-e: Virtual register width is limited to the minimum power of two
-        # bytes, which can contain the memory width ...
-        if node.is_virtual:
-            assert node.parent is not None # Reg always has a parent
-            memwidth = node.parent.get_property('memwidth')
-            memwidth_bytes = roundup_to(memwidth, 8) // 8
-            max_regwidth = roundup_pow2(memwidth_bytes) * 8
-            if node.get_property('regwidth') > max_regwidth:
-                self.msg.error(
-                    "regwidth (%d) of virtual register '%s' is too wide for this memory."
-                    % (node.get_property('regwidth'), node.inst_name)
-                    + " Virtual register width is limited to the minimum power of two bytes which can contain the memory width.",
-                    node.inst.inst_src_ref
-                )
-
-        # Validate alias register
-        if node.is_alias:
-            primary_reg = node.alias_primary
-
-            # 5.3.1-j: If an alias is present, then the primary must also be present
-            if node.get_property('ispresent') and not primary_reg.get_property('ispresent'):
-                self.msg.error(
-                    "Register '%s' is an alias of register '%s' which is not present (ispresent=false)"
-                    % (node.inst_name, primary_reg.inst_name),
-                    node.inst.inst_src_ref
-                )
-
-            # 10.5.1-f: The alias register shall have the same width as the primary register.
-            if node.get_property('regwidth') != primary_reg.get_property('regwidth'):
-                self.msg.error(
-                    "Primary register shall have the same regwidth as the alias register.",
-                    node.inst.inst_src_ref
-                )
-
-            if primary_reg.is_alias:
-                self.msg.error(
-                    "Primary register of an alias cannot also be an alias",
-                    node.inst.inst_src_ref
-                )
-
-            # 10.5.1-f: Instance type shall be the same (internal/external)
-            if primary_reg.external != node.external:
-                self.msg.error(
-                    "Instance types of alias register and its primary mismatch. "
-                    "Both shall be either internal or external.",
-                    node.inst.inst_src_ref
-                )
-
-            if primary_reg.is_array and not node.is_array :
-                self.msg.error(
-                    "Single alias register references a primary register array. "
-                    "It is ambiguous which array element is actually the primary register.",
-                    node.inst.inst_src_ref
-                )
-
-            if primary_reg.is_array and node.is_array:
-                if primary_reg.array_dimensions != node.array_dimensions:
-                    self.msg.error(
-                        "Array of alias registers references an array of registers as its primary, "
-                        "but the array dimensions do not match.",
-                        node.inst.inst_src_ref
-                    )
-
-            for field in node.fields():
-                # 10.5.1-b: Make sure the primary also has this field
-                primary_field = primary_reg.get_child_by_name(field.inst_name)
-                if not isinstance(primary_field, FieldNode):
-                    self.msg.error(
-                        "Alias register '%s' contains field '%s' that does not exist in the primary register."
-                        % (node.inst_name, field.inst_name),
-                        field.inst.inst_src_ref
-                    )
-
-                    # Cannot validate this field any further
-                    continue
-
-                # 5.3.1-j: If an alias is present, then the primary must also be present
-                if field.get_property('ispresent') and not primary_field.get_property('ispresent'):
-                    self.msg.error(
-                        "Field '%s' is an alias of register '%s' which is not present (ispresent=false)"
-                        % (field.inst_name, primary_field.inst_name),
-                        field.inst.inst_src_ref
-                    )
-
-                # 10.5.1-b: Validate field is the same width and bit position
-                if (primary_field.lsb != field.lsb) or (primary_field.width != field.width):
-                    self.msg.error(
-                        "Alias field and its primary shall have the same position and size",
-                        field.inst.inst_src_ref
-                    )
-
-                # 10.5.1-e: Only the following SystemRDL properties may be
-                # different in an alias: desc, name, onread, onwrite, rclr, rset,
-                # sw, woclr, woset, and any user-defined properties.
-
-                ignore_props = {
-                    'desc', 'name', 'onread', 'onwrite', 'rclr', 'rset', 'sw', 'woclr', 'woset'
-                }
-                primary_props = set(primary_field.list_properties(include_udp=False)) - ignore_props
-                alias_props = set(field.list_properties(include_udp=False)) - ignore_props
-
-                xor_props = primary_props ^ alias_props
-                if xor_props:
-                    # differing set of props were assigned!
-                    self.msg.error(
-                        "Alias field '%s' is incompatible with its primary '%s'. The following properties differ: %s"
-                        % (field.inst_name, primary_field.inst_name, ", ".join(xor_props)),
-                        field.inst.inst_src_ref
-                    )
-                    continue
-
-                # same set of properties assigned. Now compare their values
-                for prop_name in alias_props:
-                    if field.get_property(prop_name) != primary_field.get_property(prop_name):
-                        self.msg.error(
-                            "Alias field '%s' is incompatible with its primary '%s'. Values of property '%s' differ"
-                            % (field.inst_name, primary_field.inst_name, prop_name),
-                            field.inst.inst_src_ref
-                        )
-                        # no sense in going further
-                        break
-
-
-    def exit_Reg(self, node: RegNode) -> None:
-        # 10.1-c: At least one field shall be instantiated within a register
-        #
-        # At the end of field overlap checking, at least one entry is guaranteed to
-        # be left over in the field_check_buffer
-        if not self.field_check_buffer:
-            self.msg.error(
-                "Register '%s' does not contain any fields" % node.inst_name,
-                node.inst.inst_src_ref
-            )
-
-
-    def enter_Field(self, node: FieldNode) -> None:
-        assert node.parent is not None # fields are always enclosed by a reg
-
-        this_f_hw = node.get_property('hw')
-        this_f_sw = node.get_property('sw')
-        parent_regwidth = node.parent.get_property('regwidth')
-
-        # hw property values of w1 or rw1 don't make sense
-        if this_f_hw in (rdltypes.AccessType.w1, rdltypes.AccessType.rw1):
-            self.msg.error(
-                "Field '%s' hw access property value of %s is meaningless"
-                % (node.inst_name, this_f_hw.name),
-                node.inst.property_src_ref.get('hw', node.inst.inst_src_ref)
-            )
-
-        # 9.4.1-Table 12: Check for bad sw/hw combinations
-        if (this_f_sw == rdltypes.AccessType.w) and (this_f_hw == rdltypes.AccessType.w):
-            self.msg.error(
-                "Field '%s' access property combination is meaningless: sw=w; hw=w;"
-                % (node.inst_name),
-                node.inst.inst_src_ref
-            )
-        elif this_f_sw == rdltypes.AccessType.na:
-            self.msg.error(
-                "Field '%s' sw access property is 'na' ... a field defined in a SOFTWARE "
-                "register map ... is not accessable by software ... whats the point? "
-                "What does it mean? What does anything mean? Am I just a machine "
-                "in a Python interpreter? Or can I dream dreams? So many questions..."
-                % (node.inst_name),
-                node.inst.property_src_ref.get('sw', node.inst.inst_src_ref)
-            )
-
-        # 10.1-d: Two field instances shall not occupy overlapping bit positions
-        # within a register unless one field is read-only and the other field
-        # is write-only.
-        #
-        # Scan through a copied list of the field_check_buffer for collisions
-        # If an entry no longer collides with the current node, it can be removed
-        # from the list since fields are sorted.
-        new_field_check_buffer = []
-        for prev_field in self.field_check_buffer:
-            if prev_field.high >= node.low:
-                # Found overlap!
-                # Check if the overlap is allowed
-                prev_f_sw = prev_field.get_property('sw')
-
-                if((prev_f_sw == rdltypes.AccessType.r)
-                    and (this_f_sw in (rdltypes.AccessType.w, rdltypes.AccessType.w1))
-                ):
-                    pass
-                elif((this_f_sw == rdltypes.AccessType.r)
-                    and (prev_f_sw in (rdltypes.AccessType.w, rdltypes.AccessType.w1))
-                ):
-                    pass
-                else:
-                    self.msg.error(
-                        "Field '%s[%d:%d]' overlaps with field '%s[%d:%d]'"
-                        % (node.inst_name, node.msb, node.lsb,
-                            prev_field.inst_name, prev_field.msb, prev_field.lsb),
-                        node.inst.inst_src_ref
-                    )
-                # Keep it in the list since it could collide again
-                new_field_check_buffer.append(prev_field)
-        self.field_check_buffer = new_field_check_buffer
-
-
-        # 10.1-e: Field instances shall not occupy a bit position exceeding the
-        # MSB of the register
-        if node.high >= parent_regwidth:
-            self.msg.error(
-                "High bit (%d) of field '%s' exceeds MSb of parent register"
-                % (node.high, node.inst_name),
-                node.inst.inst_src_ref
-            )
-
-        # Optional warning if a field is missing a reset assignment
-        if node.env.chk_missing_reset:
-            # Implements storage but was never assigned a reset
-            if (not node.is_virtual) and node.implements_storage and (node.get_property('reset') is None):
-                node.env.msg.message(
-                    node.env.chk_missing_reset,
-                    "Field '%s' implements storage but is missing a reset value. Initial state is undefined"
-                    % node.inst_name,
-                    node.inst.inst_src_ref
-                )
-
-            # Field is a static tie-off (no storage element, no hardware update path),
-            # but the user never specified its value, so its readback value is
-            # ambiguous.
-            if (
-                not node.is_alias
-                and not node.implements_storage and node.is_sw_readable and (node.get_property('reset') is None)
-                and (node.get_property('hw') in {rdltypes.AccessType.na, rdltypes.AccessType.r})
-            ):
-                node.env.msg.message(
-                    node.env.chk_missing_reset,
-                    "Field '%s' is a constant at runtime but does not have a known value. Recommend assigning it a reset value."
-                    % node.inst_name,
-                    node.inst.inst_src_ref
-                )
-
-
-        # 11.2-e: ... and all the virtual fields shall fit within the memory width.
-        if node.is_virtual:
-            assert node.parent.parent is not None # fields are always enclosed by something.reg
-            memwidth = node.parent.parent.get_property('memwidth')
-            if node.high >= memwidth:
-                self.msg.error(
-                    "Virtual field '%s' does not fit within the parent memory's width"
-                    % node.inst_name,
-                    node.inst.inst_src_ref
-                )
-
-
-    def exit_Field(self, node: FieldNode) -> None:
-        self.field_check_buffer.append(node)
-
-
-    def exit_Regfile(self, node: RegfileNode) -> None:
-        # 12.2-c: At least one reg or regfile shall be instantiated within a regfile.
-        if not self.addr_check_buffer_stack[-1]:
-            self.msg.error(
-                "Register file '%s' must contain at least one reg or regfile."
-                % node.inst_name,
-                node.inst.inst_src_ref
-            )
-
-
-    def exit_Addrmap(self, node: AddrmapNode) -> None:
-        # 13.3-b: At least one register, register file, memory, or address map
-        # shall be instantiated within an address map
-        if not self.addr_check_buffer_stack[-1]:
-            self.msg.error(
-                "Address map '%s' must contain at least one reg, regfile, mem, or addrmap."
-                % node.inst_name,
-                node.inst.inst_src_ref
-            )
-
-
-    def exit_Mem(self, node: MemNode) -> None:
-        # 11.2-i: The address space occupied by virtual registers shall be less
-        # than or equal to the address space provided by the memory.
-        if node.inst.children:
-            last_child = Node._factory(node.inst.children[-1], node.env, node)
-            if isinstance(last_child, RegNode):
-                end_addr = last_child.raw_address_offset + last_child.total_size
-                if end_addr > node.size:
-                    self.msg.error(
-                        "Address space occupied by registers (0x%X) exceeds size of mem '%s' (0x%X)"
-                        % (end_addr, node.inst_name, node.size),
-                        node.inst.inst_src_ref
-                    )
-
-
-    def exit_AddressableComponent(self, node: AddressableNode) -> None:
-        self.addr_check_buffer_stack.pop()
-        self.addr_check_buffer_stack[-1].append(node)
-
-
-    def exit_Component(self, node: Node) -> None:
-        if not isinstance(node, SignalNode):
-            self.has_cpuif_reset_stack.pop()
-            self.has_field_reset_stack.pop()
->>>>>>> 1784f29d
+from typing import TYPE_CHECKING, List, Iterator
+from operator import mul
+from functools import reduce
+from itertools import product
+from dataclasses import dataclass
+
+from .helpers import is_pow2, roundup_pow2, roundup_to
+from .. import walker
+from .. import rdltypes
+from ..node import Node, AddressableNode, SignalNode
+from ..node import AddrmapNode, RegfileNode, MemNode, RegNode, FieldNode
+
+if TYPE_CHECKING:
+    from ..compiler import RDLEnvironment
+
+@dataclass
+class AddressRange:
+    lo: int
+    hi: int
+
+def _occupied_addresses(node: AddressableNode) -> Iterator[AddressRange]:
+    """
+    If a node is an array, it may not actually have components occupying every address in it's total range.
+    Other components can be placed in the "dead spaces" in the array. Whether or not the input node is
+    an array, get an iterator of the address ranges it occupies.
+
+    Parameters:
+    -----------
+    node: bool
+        The addressable node we want to find the addresses it occupies.
+        If the node is not an array, just return one range of the node's size
+        If the node is an array, return a generator with multiple ranges for
+            each individual component in the array
+    """
+    if node.is_array:
+        return (
+            AddressRange(
+                node.raw_address_offset + node.array_stride * idx,
+                node.raw_address_offset + node.array_stride * idx + node.size - 1,
+            )
+            for idx in range(reduce(mul, node.array_dimensions))
+        )  # generator comprehension
+
+    return iter(
+        [
+            AddressRange(
+                node.raw_address_offset, node.raw_address_offset + node.total_size - 1
+            )
+        ]
+    )
+
+
+# ===============================================================================
+# Validation Listeners
+# ===============================================================================
+class ValidateListener(walker.RDLListener):
+    def __init__(self, env: "RDLEnvironment"):
+        self.env = env
+        self.msg = env.msg
+
+        # Used in field overlap checks
+        # This is a rolling buffer of previous fields that still have a chance
+        # to possibly collide with a future field
+        self.field_check_buffer = []  # type: List[FieldNode]
+
+        # Used in addrmap, regfile, and reg overlap checks
+        # Same concept as the field check buffer, but is also a stack
+        self.addr_check_buffer_stack = [[]]  # type: List[List[AddressableNode]]
+
+        # Keep track of whether a given hierarchy has a reset signal.
+        # Signals can exist in Root, so pre-load with one stack entry
+        self.has_cpuif_reset_stack = [False]  # type: List[bool]
+        self.has_field_reset_stack = [False]  # type: List[bool]
+
+    def enter_Component(self, node: Node) -> None:
+        # Validate all properties that were applied to the component
+        for prop_name in node.inst.properties.keys():
+            prop_value = node.get_property(prop_name)
+
+            if isinstance(prop_value, rdltypes.PropertyReference):
+                prop_value._validate()
+
+            prop_rule = self.env.property_rules.lookup_property(prop_name)
+            prop_rule.validate(node, prop_value)
+
+        if not isinstance(node, SignalNode):
+            self.has_cpuif_reset_stack.append(False)
+            self.has_field_reset_stack.append(False)
+
+    def enter_Signal(self, node: SignalNode) -> None:
+        if node.get_property("cpuif_reset"):
+            # 8.2.1-f: cpuif_reset property can only be set true for one
+            # instantiated signal within a lexical scope.
+            # (spec authors repeately misuse the word 'lexical', they mean hierarchical)
+            if self.has_cpuif_reset_stack[-1]:
+                self.msg.error(
+                    "Only one 'cpuif_reset' signal is allowed per hierarchy. Signal '%s' is redundant."
+                    % (node.inst_name),
+                    node.inst.inst_src_ref,
+                )
+            self.has_cpuif_reset_stack[-1] = True
+
+        if node.get_property("field_reset"):
+            # 8.2.1-g: field_reset property can only be set true for one
+            # instantiated signal within a lexical scope.
+            # (spec authors repeately misuse the word 'lexical', they mean hierarchical)
+            if self.has_field_reset_stack[-1]:
+                self.msg.error(
+                    "Only one 'field_reset' signal is allowed per hierarchy. Signal '%s' is redundant."
+                    % (node.inst_name),
+                    node.inst.inst_src_ref,
+                )
+            self.has_field_reset_stack[-1] = True
+
+    def enter_AddressableComponent(self, node: AddressableNode) -> None:
+        addr_check_buffer = self.addr_check_buffer_stack[-1]
+        self.addr_check_buffer_stack.append([])
+
+        # Check for collision with previous addressable sibling
+        new_addr_check_buffer = []
+
+        for prev_addressable in addr_check_buffer:
+            # get effective ranges of the components
+            prev_ranges = _occupied_addresses(prev_addressable)
+            node_ranges = _occupied_addresses(node)
+
+            # for all possible combinations of ranges, check overlap
+            for prev_range, node_range in product(prev_ranges, node_ranges):
+                if prev_range.hi >= node_range.lo and prev_range.lo <= node_range.hi:
+                    # Overlaps!
+
+                    # Only allowable overlaps are as follows:
+                    #   10.1-h: Registers shall not overlap, unless one contains only
+                    #   read-only fields and the other contains only write-only or
+                    #   write-once-only fields.
+                    overlap_allowed = False
+                    if isinstance(prev_addressable, RegNode) and isinstance(
+                        node, RegNode
+                    ):
+                        if (
+                            (not prev_addressable.has_sw_writable)
+                            and (not node.has_sw_readable)
+                        ) or (
+                            (not prev_addressable.has_sw_readable)
+                            and (not node.has_sw_writable)
+                        ):
+                            overlap_allowed = True
+
+                    # Bridge addrmaps allow overlapping children
+                    if isinstance(
+                        node.parent, AddrmapNode
+                    ) and node.parent.get_property("bridge"):
+                        overlap_allowed = True
+
+                    if not overlap_allowed:
+                        self.msg.error(
+                            "%s '%s' at offset +0x%X:0x%X overlaps with%s '%s' at offset +0x%X:0x%X"
+                            % (
+                                "A member component in array instance"
+                                if node.is_array
+                                else "Instance",
+                                node.inst_name,
+                                node.raw_address_offset,
+                                node.raw_address_offset + node.total_size - 1,
+                                " a member component in array"
+                                if prev_addressable.is_array
+                                else "",
+                                prev_addressable.inst_name,
+                                prev_addressable.raw_address_offset,
+                                prev_addressable.raw_address_offset
+                                + prev_addressable.total_size
+                                - 1,
+                            ),
+                            node.inst.inst_src_ref,
+                        )
+
+                    # If it overlapped, keep it in the list since it could collide again
+                    new_addr_check_buffer.append(prev_addressable)
+                    # don't need to check any more ranges if the components overlap at least one time
+                    break 
+
+        self.addr_check_buffer_stack[-2] = new_addr_check_buffer
+
+        if node.is_array:
+            assert node.array_stride is not None
+            # Check if array interferes with itself
+            if node.array_stride < node.size:
+                self.msg.error(
+                    "Instance array '%s' has address stride 0x%X, but the element size is 0x%X"
+                    % (node.inst_name, node.array_stride, node.size),
+                    node.inst.inst_src_ref,
+                )
+
+            if self.env.chk_stride_not_pow2:
+                if not is_pow2(node.array_stride):
+                    self.msg.message(
+                        self.env.chk_stride_not_pow2,
+                        "Address stride of instance array '%s' is not a power of 2"
+                        % node.inst_name,
+                        node.inst.inst_src_ref,
+                    )
+
+        if self.env.chk_strict_self_align:
+            req_align = roundup_pow2(node.size)
+            if (node.raw_address_offset % req_align) != 0:
+                self.msg.message(
+                    self.env.chk_strict_self_align,
+                    "Address offset +0x%x of instance '%s' is not a power of 2 multiple of its size 0x%x"
+                    % (node.raw_address_offset, node.inst_name, node.size),
+                    node.inst.inst_src_ref,
+                )
+
+    def enter_Addrmap(self, node: AddrmapNode) -> None:
+        if node.get_property("bridge"):
+            # This is a 'bridge addrmap'
+            # Verify that:
+            #  - Child components are only other addrmaps (signals are ok too)
+            #  - has at least 2 child addrmaps
+            n_child_addrmaps = 0
+            for child in node.children():
+                if isinstance(child, AddrmapNode):
+                    n_child_addrmaps += 1
+                elif isinstance(child, SignalNode):
+                    pass
+                else:
+                    self.msg.error(
+                        "Addrmap '%s' is a bridge which can only contain other addrmaps. Contains a child instance '%s' which is a %s"
+                        % (
+                            node.inst_name,
+                            child.inst_name,
+                            type(child.inst).__name__.lower(),
+                        ),
+                        child.inst.inst_src_ref,
+                    )
+
+            if n_child_addrmaps < 2:
+                self.msg.error(
+                    "Addrmap '%s' is a bridge and shall contain 2 or more sub-addrmaps"
+                    % node.inst_name,
+                    node.inst.inst_src_ref,
+                )
+
+    def enter_Reg(self, node: RegNode) -> None:
+        self.field_check_buffer = []
+
+        if node.is_array and self.env.chk_sparse_reg_stride:
+            assert node.array_stride is not None
+            if node.array_stride > (node.get_property("regwidth") // 8):
+                self.msg.message(
+                    self.env.chk_sparse_reg_stride,
+                    "Address stride (+= %d) of register array '%s' is not equal to its width (regwidth/8 = %d)"
+                    % (
+                        node.array_stride,
+                        node.inst_name,
+                        (node.get_property("regwidth") // 8),
+                    ),
+                    node.inst.inst_src_ref,
+                )
+
+        # 11.2-e: Virtual register width is limited to the minimum power of two
+        # bytes, which can contain the memory width ...
+        if node.is_virtual:
+            assert node.parent is not None  # Reg always has a parent
+            memwidth = node.parent.get_property("memwidth")
+            memwidth_bytes = roundup_to(memwidth, 8) // 8
+            max_regwidth = roundup_pow2(memwidth_bytes) * 8
+            if node.get_property("regwidth") > max_regwidth:
+                self.msg.error(
+                    "regwidth (%d) of virtual register '%s' is too wide for this memory."
+                    % (node.get_property("regwidth"), node.inst_name)
+                    + " Virtual register width is limited to the minimum power of two bytes which can contain the memory width.",
+                    node.inst.inst_src_ref,
+                )
+
+        # Validate alias register
+        if node.is_alias:
+            primary_reg = node.alias_primary
+
+            # 5.3.1-j: If an alias is present, then the primary must also be present
+            if node.get_property("ispresent") and not primary_reg.get_property(
+                "ispresent"
+            ):
+                self.msg.error(
+                    "Register '%s' is an alias of register '%s' which is not present (ispresent=false)"
+                    % (node.inst_name, primary_reg.inst_name),
+                    node.inst.inst_src_ref,
+                )
+
+            # 10.5.1-f: The alias register shall have the same width as the primary register.
+            if node.get_property("regwidth") != primary_reg.get_property("regwidth"):
+                self.msg.error(
+                    "Primary register shall have the same regwidth as the alias register.",
+                    node.inst.inst_src_ref,
+                )
+
+            if primary_reg.is_alias:
+                self.msg.error(
+                    "Primary register of an alias cannot also be an alias",
+                    node.inst.inst_src_ref,
+                )
+
+            # 10.5.1-f: Instance type shall be the same (internal/external)
+            if primary_reg.external != node.external:
+                self.msg.error(
+                    "Instance types of alias register and its primary mismatch. "
+                    "Both shall be either internal or external.",
+                    node.inst.inst_src_ref,
+                )
+
+            if primary_reg.is_array and not node.is_array:
+                self.msg.error(
+                    "Single alias register references a primary register array. "
+                    "It is ambiguous which array element is actually the primary register.",
+                    node.inst.inst_src_ref,
+                )
+
+            if primary_reg.is_array and node.is_array:
+                if primary_reg.array_dimensions != node.array_dimensions:
+                    self.msg.error(
+                        "Array of alias registers references an array of registers as its primary, "
+                        "but the array dimensions do not match.",
+                        node.inst.inst_src_ref,
+                    )
+
+            for field in node.fields():
+                # 10.5.1-b: Make sure the primary also has this field
+                primary_field = primary_reg.get_child_by_name(field.inst_name)
+                if not isinstance(primary_field, FieldNode):
+                    self.msg.error(
+                        "Alias register '%s' contains field '%s' that does not exist in the primary register."
+                        % (node.inst_name, field.inst_name),
+                        field.inst.inst_src_ref,
+                    )
+
+                    # Cannot validate this field any further
+                    continue
+
+                # 5.3.1-j: If an alias is present, then the primary must also be present
+                if field.get_property("ispresent") and not primary_field.get_property(
+                    "ispresent"
+                ):
+                    self.msg.error(
+                        "Field '%s' is an alias of register '%s' which is not present (ispresent=false)"
+                        % (field.inst_name, primary_field.inst_name),
+                        field.inst.inst_src_ref,
+                    )
+
+                # 10.5.1-b: Validate field is the same width and bit position
+                if (primary_field.lsb != field.lsb) or (
+                    primary_field.width != field.width
+                ):
+                    self.msg.error(
+                        "Alias field and its primary shall have the same position and size",
+                        field.inst.inst_src_ref,
+                    )
+
+                # 10.5.1-e: Only the following SystemRDL properties may be
+                # different in an alias: desc, name, onread, onwrite, rclr, rset,
+                # sw, woclr, woset, and any user-defined properties.
+
+                ignore_props = {
+                    "desc",
+                    "name",
+                    "onread",
+                    "onwrite",
+                    "rclr",
+                    "rset",
+                    "sw",
+                    "woclr",
+                    "woset",
+                }
+                primary_props = (
+                    set(primary_field.list_properties(include_udp=False)) - ignore_props
+                )
+                alias_props = (
+                    set(field.list_properties(include_udp=False)) - ignore_props
+                )
+
+                xor_props = primary_props ^ alias_props
+                if xor_props:
+                    # differing set of props were assigned!
+                    self.msg.error(
+                        "Alias field '%s' is incompatible with its primary '%s'. The following properties differ: %s"
+                        % (
+                            field.inst_name,
+                            primary_field.inst_name,
+                            ", ".join(xor_props),
+                        ),
+                        field.inst.inst_src_ref,
+                    )
+                    continue
+
+                # same set of properties assigned. Now compare their values
+                for prop_name in alias_props:
+                    if field.get_property(prop_name) != primary_field.get_property(
+                        prop_name
+                    ):
+                        self.msg.error(
+                            "Alias field '%s' is incompatible with its primary '%s'. Values of property '%s' differ"
+                            % (field.inst_name, primary_field.inst_name, prop_name),
+                            field.inst.inst_src_ref,
+                        )
+                        # no sense in going further
+                        break
+
+    def exit_Reg(self, node: RegNode) -> None:
+        # 10.1-c: At least one field shall be instantiated within a register
+        #
+        # At the end of field overlap checking, at least one entry is guaranteed to
+        # be left over in the field_check_buffer
+        if not self.field_check_buffer:
+            self.msg.error(
+                "Register '%s' does not contain any fields" % node.inst_name,
+                node.inst.inst_src_ref,
+            )
+
+    def enter_Field(self, node: FieldNode) -> None:
+        assert node.parent is not None  # fields are always enclosed by a reg
+
+        this_f_hw = node.get_property("hw")
+        this_f_sw = node.get_property("sw")
+        parent_regwidth = node.parent.get_property("regwidth")
+
+        # hw property values of w1 or rw1 don't make sense
+        if this_f_hw in (rdltypes.AccessType.w1, rdltypes.AccessType.rw1):
+            self.msg.error(
+                "Field '%s' hw access property value of %s is meaningless"
+                % (node.inst_name, this_f_hw.name),
+                node.inst.property_src_ref.get("hw", node.inst.inst_src_ref),
+            )
+
+        # 9.4.1-Table 12: Check for bad sw/hw combinations
+        if (this_f_sw == rdltypes.AccessType.w) and (
+            this_f_hw == rdltypes.AccessType.w
+        ):
+            self.msg.error(
+                "Field '%s' access property combination is meaningless: sw=w; hw=w;"
+                % (node.inst_name),
+                node.inst.inst_src_ref,
+            )
+        elif this_f_sw == rdltypes.AccessType.na:
+            self.msg.error(
+                "Field '%s' sw access property is 'na' ... a field defined in a SOFTWARE "
+                "register map ... is not accessable by software ... whats the point? "
+                "What does it mean? What does anything mean? Am I just a machine "
+                "in a Python interpreter? Or can I dream dreams? So many questions..."
+                % (node.inst_name),
+                node.inst.property_src_ref.get("sw", node.inst.inst_src_ref),
+            )
+
+        # 10.1-d: Two field instances shall not occupy overlapping bit positions
+        # within a register unless one field is read-only and the other field
+        # is write-only.
+        #
+        # Scan through a copied list of the field_check_buffer for collisions
+        # If an entry no longer collides with the current node, it can be removed
+        # from the list since fields are sorted.
+        new_field_check_buffer = []
+        for prev_field in self.field_check_buffer:
+            if prev_field.high >= node.low:
+                # Found overlap!
+                # Check if the overlap is allowed
+                prev_f_sw = prev_field.get_property("sw")
+
+                if (prev_f_sw == rdltypes.AccessType.r) and (
+                    this_f_sw in (rdltypes.AccessType.w, rdltypes.AccessType.w1)
+                ):
+                    pass
+                elif (this_f_sw == rdltypes.AccessType.r) and (
+                    prev_f_sw in (rdltypes.AccessType.w, rdltypes.AccessType.w1)
+                ):
+                    pass
+                else:
+                    self.msg.error(
+                        "Field '%s[%d:%d]' overlaps with field '%s[%d:%d]'"
+                        % (
+                            node.inst_name,
+                            node.msb,
+                            node.lsb,
+                            prev_field.inst_name,
+                            prev_field.msb,
+                            prev_field.lsb,
+                        ),
+                        node.inst.inst_src_ref,
+                    )
+                # Keep it in the list since it could collide again
+                new_field_check_buffer.append(prev_field)
+        self.field_check_buffer = new_field_check_buffer
+
+        # 10.1-e: Field instances shall not occupy a bit position exceeding the
+        # MSB of the register
+        if node.high >= parent_regwidth:
+            self.msg.error(
+                "High bit (%d) of field '%s' exceeds MSb of parent register"
+                % (node.high, node.inst_name),
+                node.inst.inst_src_ref,
+            )
+
+        # Optional warning if a field is missing a reset assignment
+        if node.env.chk_missing_reset:
+            # Implements storage but was never assigned a reset
+            if (
+                (not node.is_virtual)
+                and node.implements_storage
+                and (node.get_property("reset") is None)
+            ):
+                node.env.msg.message(
+                    node.env.chk_missing_reset,
+                    "Field '%s' implements storage but is missing a reset value. Initial state is undefined"
+                    % node.inst_name,
+                    node.inst.inst_src_ref,
+                )
+
+            # Field is a static tie-off (no storage element, no hardware update path),
+            # but the user never specified its value, so its readback value is
+            # ambiguous.
+            if (
+                not node.is_alias
+                and not node.implements_storage and node.is_sw_readable and (node.get_property('reset') is None)
+                and (node.get_property('hw') in {rdltypes.AccessType.na, rdltypes.AccessType.r})
+            ):
+                node.env.msg.message(
+                    node.env.chk_missing_reset,
+                    "Field '%s' is a constant at runtime but does not have a known value. Recommend assigning it a reset value."
+                    % node.inst_name,
+                    node.inst.inst_src_ref,
+                )
+
+        # 11.2-e: ... and all the virtual fields shall fit within the memory width.
+        if node.is_virtual:
+            assert (
+                node.parent.parent is not None
+            )  # fields are always enclosed by something.reg
+            memwidth = node.parent.parent.get_property("memwidth")
+            if node.high >= memwidth:
+                self.msg.error(
+                    "Virtual field '%s' does not fit within the parent memory's width"
+                    % node.inst_name,
+                    node.inst.inst_src_ref,
+                )
+
+    def exit_Field(self, node: FieldNode) -> None:
+        self.field_check_buffer.append(node)
+
+    def exit_Regfile(self, node: RegfileNode) -> None:
+        # 12.2-c: At least one reg or regfile shall be instantiated within a regfile.
+        if not self.addr_check_buffer_stack[-1]:
+            self.msg.error(
+                "Register file '%s' must contain at least one reg or regfile."
+                % node.inst_name,
+                node.inst.inst_src_ref,
+            )
+
+    def exit_Addrmap(self, node: AddrmapNode) -> None:
+        # 13.3-b: At least one register, register file, memory, or address map
+        # shall be instantiated within an address map
+        if not self.addr_check_buffer_stack[-1]:
+            self.msg.error(
+                "Address map '%s' must contain at least one reg, regfile, mem, or addrmap."
+                % node.inst_name,
+                node.inst.inst_src_ref,
+            )
+
+    def exit_Mem(self, node: MemNode) -> None:
+        # 11.2-i: The address space occupied by virtual registers shall be less
+        # than or equal to the address space provided by the memory.
+        if node.inst.children:
+            last_child = Node._factory(node.inst.children[-1], node.env, node)
+            if isinstance(last_child, RegNode):
+                end_addr = last_child.raw_address_offset + last_child.total_size
+                if end_addr > node.size:
+                    self.msg.error(
+                        "Address space occupied by registers (0x%X) exceeds size of mem '%s' (0x%X)"
+                        % (end_addr, node.inst_name, node.size),
+                        node.inst.inst_src_ref,
+                    )
+
+    def exit_AddressableComponent(self, node: AddressableNode) -> None:
+        self.addr_check_buffer_stack.pop()
+        self.addr_check_buffer_stack[-1].append(node)
+
+    def exit_Component(self, node: Node) -> None:
+        if not isinstance(node, SignalNode):
+            self.has_cpuif_reset_stack.pop()
+            self.has_field_reset_stack.pop()